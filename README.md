--- conflicted
+++ resolved
@@ -24,7 +24,6 @@
 ## Installation
 
 ```bash
-<<<<<<< HEAD
 uv install datawrapper
 ```
 
@@ -52,12 +51,6 @@
 ```
 
 ## 📈 Releases
-=======
-pipenv install datawrapper
-```
-
-## Releases
->>>>>>> 8040cc42
 
 You can see the list of available releases on the [GitHub Releases](https://github.com/chekos/datawrapper/releases) page.
 
