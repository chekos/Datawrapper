"""Access Datawrapper's API to create, update, delete charts.

Datawrapper API lets you programatically interface with your charts.
It lets you create and edit charts, update your account information and many more things to come.

    This package is a light-weight wrapper around Datawrapper's API.

        Typical usage example:

        dw = Datawrapper(access_token = <YOUR_ACCESS_TOKEN_HERE>)

        dw.account_info()
"""
from typing import Any, Dict, Iterable, List, Optional, Union

import json
import os
from pathlib import Path

import IPython
import pandas as pd
import requests as r
from IPython.display import HTML, Image


class Datawrapper:
    """Handles connecting with Datawrapper's API.

    Handles access to your Datawrapper's account, create, delete and move charts, tables or maps.
    Will attempt to read environment variable DATAWRAPPER_ACCESS_TOKEN by default.

    Args:
        access_token: A personal access token to use the API. See app.datawrapper.de/account/api-tokens.
    """

    _BASE_URL = "https://api.datawrapper.de"
    _CHARTS_URL = _BASE_URL + "/v3/charts"
    _PUBLISH_URL = _BASE_URL + "/charts"
    _FOLDERS_URL = _BASE_URL + "/folders"

    _ACCESS_TOKEN = os.getenv("DATAWRAPPER_ACCESS_TOKEN")

    def __init__(self, access_token=_ACCESS_TOKEN):
        """To create a token head to app.datawrapper.de/account/api-tokens.
        By default this will look for DATAWRAPPER_ACCESS_TOKEN environment variable.

        Parameters
        ----------
        access_token : [type], optional
            [description], by default _ACCESS_TOKEN
        """

        self._access_token = access_token
        self._auth_header = {"Authorization": f"Bearer {access_token}"}

    def account_info(self) -> Union[Dict[Any, Any], None, Any]:
        """Access your account information.

        Returns
        -------
        dict
            A dictionary containing your account information.
        """
        account_info_response = r.get(
            url=self._BASE_URL + "/v3/me", headers=self._auth_header
        )
        if account_info_response.status_code == 200:
            return account_info_response.json()
        else:
            print(
                "Couldn't find account. Make sure your credentials (access_code) are correct."
            )
            return None

    def add_data(self, chart_id: str, data: pd.DataFrame) -> r.Response:
        """Add data to a specified chart.

        Parameters
        ----------
        chart_id : str
            ID of chart, table or map to add data to.
        data : pd.DataFrame
            A pandas dataframe containing the data to be added.

        Returns
        -------
        requests.Response
            A requests.Response
        """

        _header = self._auth_header
        _header["content-type"] = "text/csv"

        _data = data.to_csv(index=False, encoding="utf-8")

        return r.put(
            url=f"{self._CHARTS_URL}/{chart_id}/data",
            headers=_header,
            data=_data.encode("utf-8"),
        )

    def refresh_data(self, chart_id: str) -> r.Response:
        """Fetch configured external data and add it to the chart.

        Parameters
        ----------
        chart_id : str
            ID of chart, table or map to add data to.

        Returns
        -------
        requests.Response
            A requests.Response
        """
        _header = self._auth_header
        _header["accept"] = "*/*"

        return r.post(
            url=f"{self._CHARTS_URL}/{chart_id}/data/refresh",
            headers=_header,
        )

    def create_chart(
        self,
        title: str = "New Chart",
        chart_type: str = "d3-bars-stacked",
        data: Union[pd.DataFrame, None] = None,
        folder_id: str = "",
<<<<<<< HEAD
        organization_id: str = "",
=======
        metadata: Optional[Dict[Any, Any]] = None,
>>>>>>> 9487ab1a
    ) -> Union[Dict[Any, Any], None, Any]:
        """Creates a new Datawrapper chart, table or map.
        You can pass a pandas DataFrame as a `data` argument to upload data.
        Returns the created chart's information.

        Parameters
        ----------
        title : str, optional
            Title for new chart, table or map, by default "New Chart"
        chart_type : str, optional
            Chart type to be created. See https://developer.datawrapper.de/docs/chart-types, by default "d3-bars-stacked"
        data : [type], optional
            A pandas DataFrame containing the data to be added, by default None
        folder_id : str, optional
            ID of folder in Datawrapper.de for the chart, table or map to be created in, by default ""
<<<<<<< HEAD
        organization_id : str, optional
            ID of the team where the chart should be created. The authenticated user must have access to this team.
=======
        metadata: dict, optional
            A Python dictionary of properties to add.
>>>>>>> 9487ab1a

        Returns
        -------
        dict
            A dictionary containing the created chart's information.
        """

        _header = self._auth_header
        _header["content-type"] = "application/json"

        _data = {"title": title, "type": chart_type}

        if folder_id:
            _data["folderId"] = folder_id
<<<<<<< HEAD
        if organization_id:
            _data["organizationId"] = organization_id
=======
        if metadata:
            _data["metadata"] = metadata  # type: ignore
>>>>>>> 9487ab1a

        new_chart_response = r.post(
            url=self._CHARTS_URL, headers=_header, data=json.dumps(_data)
        )

        if (
            chart_type == "d3-maps-choropleth"
            or chart_type == "d3-maps-symbols"
            or chart_type == "locator-map"
        ):
            print(
                "\nNOTE: Maps need a valid basemap, set in properties -> visualize"
            )
            print(
                "Full list of valid maps can be retrieved with\n\ncurl --request GET --url https://api.datawrapper.de/plugin/basemap\n"
            )

        if new_chart_response.status_code <= 201:
            chart_info = new_chart_response.json()
            print(f"New chart {chart_info['type']} created!")
        else:
            print(
                f"Chart could not be created, check your authorization credentials (access token){', and that the folder_id is valid (i.e exists, and your account has access to it)' if folder_id else ''}"
            )

        if data is not None:
            self.add_data(chart_id=chart_info["id"], data=data)

        return chart_info

    def update_description(
        self,
        chart_id: str,
        source_name: str = "",
        source_url: str = "",
        intro: str = "",
        byline: str = "",
    ) -> Union[Any, None]:
        """Update a chart's description.

        Parameters
        ----------
        chart_id : str
            ID of chart, table or map.
        source_name : str, optional
            Source of data, by default ""
        source_url : str, optional
            URL of source of data, by default ""
        intro : str, optional
            Introduction of your chart, table or map, by default ""
        byline : str, optional
            Who made this?, by default ""
        """

        _header = self._auth_header
        _header["content-type"] = "application/json"
        _data = {
            "metadata": {
                "describe": {
                    "source-name": source_name,
                    "source-url": source_url,
                    "intro": intro,
                    "byline": byline,
                }
            }
        }
        update_description_response = r.patch(
            url=self._CHARTS_URL + f"/{chart_id}",
            headers=_header,
            data=json.dumps(_data),
        )
        if update_description_response.status_code == 200:
            print("Chart updated!")
        else:
            print(
                "Error. Status code: ", update_description_response.status_code
            )
            print("Couldn't update chart.")
        return None

    def publish_chart(
        self, chart_id: str, display: bool = True
    ) -> Union[Any, None]:
        """Publishes a chart, table or map.

        Parameters
        ----------
        chart_id : str
            ID of chart, table or map.
        display : bool, optional
            Display the published chart as output in notebook cell, by default True
        """

        publish_chart_response = r.post(
            url=f"{self._PUBLISH_URL}/{chart_id}/publish",
            headers=self._auth_header,
        )
        if publish_chart_response.status_code <= 201:
            # print(f"Chart published at {publish_chart_info[]}")
            if display:
                publish_chart_info = publish_chart_response.json()
                iframe_code = publish_chart_info["data"]["metadata"]["publish"][
                    "embed-codes"
                ]["embed-method-iframe"]
                # iframe_width = publish_chart_info['data']['metadata']['publish']['embed-width']
                # iframe_height = publish_chart_info['data']['metadata']['publish']['embed-height']
                return HTML(iframe_code)
            else:
                return None
        else:
            print("Chart couldn't be published at this time.")
            return None

    def chart_properties(
        self, chart_id: str
    ) -> Union[Dict[Any, Any], None, Any, Iterable[Any]]:
        """Retrieve information of a specific chart, table or map.

        Parameters
        ----------
        chart_id : str
            ID of chart, table, or map.

        Returns
        -------
        dict
            A dictionary containing the information of the chart, table, or map.
        """
        chart_properties_response = r.get(
            url=self._CHARTS_URL + f"/{chart_id}",
            headers=self._auth_header,
        )
        if chart_properties_response.status_code == 200:
            return chart_properties_response.json()
        else:
            print(
                "Make sure you have the right id and authorization credentials (access_token)."
            )
            return None

    def update_metadata(
        self, chart_id: str, properties: Dict[Any, Any]
    ) -> Union[Any, None]:
        """Update a chart, table, or map's metadata.
        Example: https://developer.datawrapper.de/docs/creating-a-chart-new#edit-colors

        Parameters
        ----------
        chart_id : str
            ID of chart, table, or map.
        properties : dict
            A python dictionary of properties to update.
        """
        _header = self._auth_header
        _header["content-type"] = "application/json"
        _data = {"metadata": properties}

        update_properties_response = r.patch(
            url=self._CHARTS_URL + f"/{chart_id}",
            headers=_header,
            data=json.dumps(_data),
        )
        if update_properties_response.status_code == 200:
            print("Chart's metadata updated!")
            # return update_properties_response.json()
        else:
            print(
                "Error. Status code: ", update_properties_response.status_code
            )
            x = update_properties_response.text
            y = json.loads(x)
            print("Message: ", y["message"])
            print("Chart could not be updated.")
        return None

    def update_chart(
        self,
        chart_id: str,
        title: str = "",
        theme: str = "",
        chart_type: str = "",
        language: str = "",
        folder_id: str = "",
        organization_id: str = "",
    ) -> Union[Any, None]:
        """Updates a chart's title, theme, type, language, or location (folder/organization).

        Parameters
        ----------
        chart_id : str
            ID Of chart, table, or map.
        title : str, optional
            New title, by default ""
        theme : str, optional
            New theme, by default ""
        chart_type : str, optional
            New chart type. See https://developer.datawrapper.de/docs/chart-types, by default ""
        language : str, optional
            New language, by default ""
        folder_id : str, optional
            New folder's ID, by default ""
        organization_id : str, optional
            New organization's ID, by default ""
        """
        _header = self._auth_header
        _header["accept"] = "*/*"
        _header["content-type"] = "application/json"
        _query = {}
        if title:
            _query["title"] = title
        if theme:
            _query["theme"] = theme
        if chart_type:
            _query["type"] = chart_type
        if language:
            _query["language"] = language
        if folder_id:
            _query["folderId"] = folder_id
        if organization_id:
            _query["organizationId"] = organization_id

        update_chart_response = r.patch(
            url=self._CHARTS_URL + f"/{chart_id}",
            headers=_header,
            data=json.dumps(_query),
        )
        if update_chart_response.status_code == 200:
            print(f"Chart with id {chart_id} updated!")
            return self.publish_chart(chart_id)
        else:
            print("Chart could not be updated at the time.")
            return None

    def display_chart(self, chart_id: str) -> IPython.display.HTML:
        """Displays a datawrapper chart.

        Parameters
        ----------
        chart_id : str
            ID of chart, table, or map.

        Returns
        -------
        IPython.display.HTML
            HTML displaying the chart.
        """
        _chart_properties = self.chart_properties(chart_id)
        _iframe_code = _chart_properties["metadata"]["publish"]["embed-codes"][  # type: ignore
            "embed-method-iframe"
        ]

        return HTML(_iframe_code)

    def get_iframe_code(
        self, chart_id: str, responsive: bool = False
    ) -> Union[str, Any]:
        """Returns a chart, table, or map's iframe embed code.

        Parameters
        ----------
        chart_id : str
            ID of chart, table, or map.
        responsive : bool, optional
            Whether to return a responsive iframe embed code., by default False

        Returns
        -------
        str
            iframe embed code.
        """
        _chart_properties = self.chart_properties(chart_id)

        if responsive:
            iframe_code = _chart_properties["metadata"]["publish"][  # type: ignore
                "embed-codes"
            ][
                "embed-method-responsive"
            ]
        else:
            iframe_code = _chart_properties["metadata"]["publish"][  # type: ignore
                "embed-codes"
            ][
                "embed-method-iframe"
            ]
        return iframe_code

    def export_chart(
        self,
        chart_id: str,
        unit: str = "px",
        mode: str = "rgb",
        width: int = 100,
        plain: bool = False,
        zoom: int = 2,
        scale: int = 1,
        border_width: int = 20,
        output: str = "png",
        filepath: str = "./image.png",
        display: bool = False,
    ) -> Union[Any, None]:
        """Exports a chart, table, or map.

        Parameters
        ----------
        chart_id : str
            ID of chart, table, or map.
        unit : str, optional
            One of px, mm, inch. Defines the unit in which the borderwidth, height, and width will be measured in, by default "px"
        mode : str, optional
            One of rgb or cmyk. Which color mode the output should be in, by default "rgb"
        width : int, optional
            Width of visualization. If not specified, it takes the chart width, by default None
        plain : bool, optional
            Defines if only the visualization should be exported (True), or if it should include header and footer as well (False), by default False
        zoom : int, optional
            Defines the multiplier for the png size, by default 2
        scale : int, optional
            Defines the multiplier for the pdf size, by default 1
        border_width : int, optional
            Margin arouund the visualization, by default 20
        output : str, optional
            One of png, pdf, or svg, by default "png"
        filepath : str, optional
            Name/filepath to save output in, by default "./image.png"
        display : bool, optional
            Whether to display the exported image as output in the notebook cell, by default False

        Returns
        -------
        IPython.display.Image
            If display is True, it returns an Image.
        """
        _export_url = f"{self._CHARTS_URL}/{chart_id}/export/{output}"
        _filepath = Path(filepath)
        _filepath = _filepath.with_suffix(f".{output}")

        _plain = "true" if plain else "false"
        querystring = {
            "unit": unit,
            "mode": mode,
            "width": width,
            "plain": _plain,
            "zoom": zoom,
            "scale": scale,
            "borderWidth": border_width,
        }

        _header = self._auth_header
        _header["accept"] = "*/*"

        export_chart_response = r.get(
            url=_export_url, headers=_header, params=querystring  # type: ignore
        )

        if export_chart_response.status_code == 200:
            with open(_filepath, "wb") as response:
                response.write(export_chart_response.content)
            if display:
                return Image(_filepath)
            else:
                print(f"File exported at {_filepath}")
        elif export_chart_response.status_code == 403:
            print("You don't have access to the requested code.")
        elif export_chart_response.status_code == 401:
            print("You couldn't be authenticated.")
        else:
            print("Couldn't export at this time.")
        return None

    def get_folders(self) -> Union[Dict[Any, Any], None, Any]:
        """Get a list of folders in your Datawrapper account.

        Returns
        -------
        dict
            A dictionary containing the folders in your Datawrapper account and their information.
        """
        get_folders_response = r.get(
            url=self._FOLDERS_URL,
            headers=self._auth_header,
        )

        if get_folders_response.status_code == 200:
            return get_folders_response.json()
        else:
            print(
                "Couldn't retrieve folders in account. Make sure you have the rigth authorization credentials (access token)."
            )
            return None

    def move_chart(self, chart_id: str, folder_id: str) -> Union[Any, None]:
        """Moves a chart, table, or map to a specified folder.

        Parameters
        ----------
        chart_id : str
            ID of chart, table, or map.
        folder_id : str
            ID of folder to move visualization to.
        """

        _header = self._auth_header
        _header["content-type"] = "application/json"

        _data = {"folderId": folder_id}

        move_chart_response = r.patch(
            url=self._CHARTS_URL + f"/{chart_id}",
            headers=_header,
            data=json.dumps(_data),
        )

        if move_chart_response.status_code == 200:
            print(f"Chart moved to folder {folder_id}")
        else:
            print("Chart could not be moved at the moment.")
        return None

    def delete_chart(self, chart_id: str) -> r.Response.content:  # type: ignore
        """Deletes a specified chart, table or map.


        Parameters
        ----------
        chart_id : str
            ID of chart, table, or map.

        Returns
        -------
        r.Response.content
            The content of the requests.delete
        """

        delete_chart_response = r.delete(
            url=self._CHARTS_URL + f"/{chart_id}", headers=self._auth_header
        )
        if delete_chart_response.content:
            return delete_chart_response.content
        else:
            print(f"Successfully deleted chart with id {chart_id}")
            return None

    def get_charts(
        self,
        user_id: str = "",
        published: str = "true",
        search: str = "",
        order: str = "DESC",
        order_by: str = "createdAt",
        folder_id: str = "",
        limit: int = 25,
        folder_id: str = "",
        team_id: str = "",
    ) -> Union[None, List[Any]]:
        """Retrieves a list of charts by User

        Parameters
        ----------
        user_id : str, optional
            ID of the user to fetch charts for, by default ""
        published : str, optional
            Flag to filter resutls by publish status, by default "true"
        search : str, optional
            Search for charts with a specific title, by default ""
        order : str, optional
            Result order (ascending or descending), by default "DESC"
        order_by : str, optional
            Attribute to order by. One of createdAt, email, id, or name, by default "createdAt"
        folder_id: str, optional
            ID of the folder to search charts in, by default ""
        limit : int, optional
            Maximum items to fetch, by default 25
        folder_id : str, optional
            ID of folder in Datawrapper.de where to list charts, by default ""
        team_id : str, optional
            ID of the team where to list charts. The authenticated user must have access to this team, by default ""

        Returns
        -------
        list
            List of charts.
        """

        _url = self._CHARTS_URL
        _header = self._auth_header
        _header["accept"] = "*/*"
        _query = {}
        if user_id:
            _query["userId"] = user_id
        if published:
            _query["published"] = published
        if search:
            _query["search"] = search
        if order:
            _query["order"] = order
        if order_by:
            _query["orderBy"] = order_by
        if folder_id:
            _query["folderId"] = folder_id
        if limit:
            _query["limit"] = str(limit)
        if folder_id:
            _data["folderId"] = folder_id
        if team_id:
            _data["teamId"] = team_id

        get_charts_response = r.get(url=_url, headers=_header, params=_query)

        if get_charts_response.status_code == 200:
            return get_charts_response.json()["list"]  # type: ignore
        else:
            print("Could not retrieve charts at this moment.")
            return None<|MERGE_RESOLUTION|>--- conflicted
+++ resolved
@@ -126,11 +126,8 @@
         chart_type: str = "d3-bars-stacked",
         data: Union[pd.DataFrame, None] = None,
         folder_id: str = "",
-<<<<<<< HEAD
         organization_id: str = "",
-=======
         metadata: Optional[Dict[Any, Any]] = None,
->>>>>>> 9487ab1a
     ) -> Union[Dict[Any, Any], None, Any]:
         """Creates a new Datawrapper chart, table or map.
         You can pass a pandas DataFrame as a `data` argument to upload data.
@@ -146,13 +143,10 @@
             A pandas DataFrame containing the data to be added, by default None
         folder_id : str, optional
             ID of folder in Datawrapper.de for the chart, table or map to be created in, by default ""
-<<<<<<< HEAD
         organization_id : str, optional
             ID of the team where the chart should be created. The authenticated user must have access to this team.
-=======
         metadata: dict, optional
             A Python dictionary of properties to add.
->>>>>>> 9487ab1a
 
         Returns
         -------
@@ -167,13 +161,10 @@
 
         if folder_id:
             _data["folderId"] = folder_id
-<<<<<<< HEAD
         if organization_id:
             _data["organizationId"] = organization_id
-=======
         if metadata:
             _data["metadata"] = metadata  # type: ignore
->>>>>>> 9487ab1a
 
         new_chart_response = r.post(
             url=self._CHARTS_URL, headers=_header, data=json.dumps(_data)
